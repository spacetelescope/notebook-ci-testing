--- conflicted
+++ resolved
@@ -1515,7 +1515,7 @@
   },
   {
    "cell_type": "markdown",
-<<<<<<< HEAD
+
    "id": "e4797288-5db3-4c4e-bcd3-a1215527fab5",
    "metadata": {},
    "source": [
@@ -1524,22 +1524,12 @@
     "Let's try putting the SW and LW images on top of one another to create a color image. This should work regardless of whether you resampled the two images onto the same pixel grid.\n",
     "\n",
     "Let's get the data first"
-=======
-   "id": "0d94fa17-9f9f-4a6b-a429-509b41b85eb1",
-   "metadata": {},
-   "source": [
-    "Let's try putting the SW and LW images on top of one another to create a color image. This should work regardless of whether you resampled the two images onto the same pixel grid."
->>>>>>> 914b5e9e
-   ]
-  },
-  {
-   "cell_type": "code",
-   "execution_count": null,
-<<<<<<< HEAD
+   ]
+  },
+  {
+   "cell_type": "code",
+   "execution_count": null,
    "id": "f80f5fc7-a555-4201-88d5-e08318bd7e57",
-=======
-   "id": "7e27c954-fc64-4c44-841e-f420903de226",
->>>>>>> 914b5e9e
    "metadata": {},
    "outputs": [],
    "source": [
@@ -1557,7 +1547,6 @@
    ]
   },
   {
-<<<<<<< HEAD
    "cell_type": "markdown",
    "id": "2b8d63a9-ecab-4164-b6bb-1fb82a7b73c6",
    "metadata": {},
@@ -1573,16 +1562,6 @@
    "outputs": [],
    "source": [
     "# Set the colors for the two images. \n",
-=======
-   "cell_type": "code",
-   "execution_count": null,
-   "id": "977092a3-3838-47ba-9040-f5eb819e3d1f",
-   "metadata": {},
-   "outputs": [],
-   "source": [
-    "# Define some options to make the picture look nice. Set the colors\n",
-    "# for the two images. \n",
->>>>>>> 914b5e9e
     "if doimage3:\n",
     "    plot_options = imviz_color.plugins['Plot Options']\n",
     "    plot_options.image_color_mode = 'Monochromatic'\n",
@@ -1604,7 +1583,6 @@
    ]
   },
   {
-<<<<<<< HEAD
    "cell_type": "markdown",
    "id": "fd7c00b6-8a84-4d4d-a0dd-b73a1f355f17",
    "metadata": {},
@@ -1616,11 +1594,6 @@
    "cell_type": "code",
    "execution_count": null,
    "id": "7c108af5-e54d-456f-bc30-d94901376c35",
-=======
-   "cell_type": "code",
-   "execution_count": null,
-   "id": "aaca2457-d10d-4d94-89a7-e46e6528acf5",
->>>>>>> 914b5e9e
    "metadata": {},
    "outputs": [],
    "source": [
@@ -1635,11 +1608,7 @@
   {
    "cell_type": "code",
    "execution_count": null,
-<<<<<<< HEAD
    "id": "b1186623-2ae7-4f21-87e2-be852af291fa",
-=======
-   "id": "ed6cd5f7-77ba-49ae-b4b2-20e00e26144d",
->>>>>>> 914b5e9e
    "metadata": {},
    "outputs": [],
    "source": [
@@ -1855,11 +1824,7 @@
    "name": "python",
    "nbconvert_exporter": "python",
    "pygments_lexer": "ipython3",
-<<<<<<< HEAD
    "version": "3.12.3"
-=======
-   "version": "3.11.10"
->>>>>>> 914b5e9e
   }
  },
  "nbformat": 4,
