--- conflicted
+++ resolved
@@ -1,8 +1,4 @@
 numpy<2.0
 jwst==1.15.1
-<<<<<<< HEAD
 astroquery
-=======
-astroquery
-jupyter
->>>>>>> d686f43c
+jupyter